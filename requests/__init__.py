--- conflicted
+++ resolved
@@ -24,13 +24,8 @@
 
 from . import utils
 from .models import Request, Response
-<<<<<<< HEAD
-from .api import request, get, head, post, patch, put, delete
+from .api import request, get, head, post, patch, put, delete, options
 from .sessions import session, Session
-=======
-from .api import request, get, options, head, post, patch, put, delete
-from .sessions import session
->>>>>>> 73ba48be
 from .status_codes import codes
 from .exceptions import (
     RequestException, Timeout, URLRequired,
