--- conflicted
+++ resolved
@@ -634,20 +634,6 @@
 def get_auth_from_url(url):
     """Given a url with authentication components, extract them into a tuple of
     username,password."""
-<<<<<<< HEAD
-    if url:
-        parsed = urlparse(url)
-        username = ""
-        password = ""
-
-        if parsed.username is not None:
-            username = unquote(parsed.username)
-        if parsed.password is not None:
-            password = unquote(parsed.password)
-        return (username, password)
-    else:
-        return ('', '')
-=======
     parsed = urlparse(url)
 
     try:
@@ -656,7 +642,6 @@
         auth = ('', '')
 
     return auth
->>>>>>> 5b4e9aff
 
 
 def to_native_string(string, encoding='ascii'):
