--- conflicted
+++ resolved
@@ -17,11 +17,7 @@
 packages = [
     'requests',
     'requests.packages',
-<<<<<<< HEAD
-    'requests.packages.charade'
-=======
-    'requests.packages.chardet',
->>>>>>> 8f86ff63
+	'requests.packages.charade',
     'requests.packages.urllib3',
     'requests.packages.urllib3.packages',
     'requests.packages.urllib3.packages.ssl_match_hostname'
