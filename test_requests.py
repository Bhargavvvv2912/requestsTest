#!/usr/bin/env python
# -*- coding: utf-8 -*-

"""Tests for Requests."""

from __future__ import division
import json
import os
import unittest

import requests
from requests.auth import HTTPDigestAuth
from requests.compat import str

try:
    import StringIO
except ImportError:
    import io as StringIO

HTTPBIN = os.environ.get('HTTPBIN_URL', 'http://httpbin.org/')


def httpbin(*suffix):
    """Returns url for HTTPBIN resource."""
    return HTTPBIN + '/'.join(suffix)


class RequestsTestCase(unittest.TestCase):

    _multiprocess_can_split_ = True

    def setUp(self):
        """Create simple data set with headers."""
        pass

    def tearDown(self):
        """Teardown."""
        pass

    def test_entry_points(self):

        requests.session
        requests.session().get
        requests.session().head
        requests.get
        requests.head
        requests.put
        requests.patch
        requests.post

    def test_invalid_url(self):
        self.assertRaises(ValueError, requests.get, 'hiwpefhipowhefopw')

    def test_basic_building(self):
        req = requests.Request()
        req.url = 'http://kennethreitz.org/'
        req.data = {'life': '42'}

        pr = req.prepare()
        assert pr.url == req.url
        assert pr.body == 'life=42'

    def test_no_content_length(self):
        get_req = requests.Request('GET', httpbin('get')).prepare()
        self.assertTrue('Content-Length' not in get_req.headers)
        head_req = requests.Request('HEAD', httpbin('head')).prepare()
        self.assertTrue('Content-Length' not in head_req.headers)

    def test_path_is_not_double_encoded(self):
        request = requests.Request('GET', "http://0.0.0.0/get/test case").prepare()

        self.assertEqual(request.path_url, "/get/test%20case")

    def test_params_are_added_before_fragment(self):
        request = requests.Request('GET',
            "http://example.com/path#fragment", params={"a": "b"}).prepare()
        self.assertEqual(request.url,
            "http://example.com/path?a=b#fragment")
        request = requests.Request('GET',
            "http://example.com/path?key=value#fragment", params={"a": "b"}).prepare()
        self.assertEqual(request.url,
            "http://example.com/path?key=value&a=b#fragment")

    def test_HTTP_200_OK_GET_ALTERNATIVE(self):
        r = requests.Request('GET', httpbin('get'))
        s = requests.Session()

        r = s.send(r.prepare())

        self.assertEqual(r.status_code, 200)

    def test_HTTP_302_ALLOW_REDIRECT_GET(self):
        r = requests.get(httpbin('redirect', '1'))
        self.assertEqual(r.status_code, 200)

    # def test_HTTP_302_ALLOW_REDIRECT_POST(self):
    #     r = requests.post(httpbin('status', '302'), data={'some': 'data'})
    #     self.assertEqual(r.status_code, 200)

    def test_HTTP_200_OK_GET_WITH_PARAMS(self):
        heads = {'User-agent': 'Mozilla/5.0'}

        r = requests.get(httpbin('user-agent'), headers=heads)

        self.assertTrue(heads['User-agent'] in r.text)
        self.assertEqual(r.status_code, 200)

    def test_HTTP_200_OK_GET_WITH_MIXED_PARAMS(self):
        heads = {'User-agent': 'Mozilla/5.0'}

        r = requests.get(httpbin('get') + '?test=true', params={'q': 'test'}, headers=heads)
        self.assertEqual(r.status_code, 200)

    def test_set_cookie_on_301(self):
        s = requests.session()
        url = httpbin('cookies/set?foo=bar')
        r = s.get(url)
        self.assertTrue(s.cookies['foo'] == 'bar')

    def test_user_agent_transfers(self):

        heads = {
            'User-agent': 'Mozilla/5.0 (github.com/kennethreitz/requests)'
        }

        r = requests.get(httpbin('user-agent'), headers=heads)
        self.assertTrue(heads['User-agent'] in r.text)

        heads = {
            'user-agent': 'Mozilla/5.0 (github.com/kennethreitz/requests)'
        }

        r = requests.get(httpbin('user-agent'), headers=heads)
        self.assertTrue(heads['user-agent'] in r.text)

    def test_HTTP_200_OK_HEAD(self):
        r = requests.head(httpbin('get'))
        self.assertEqual(r.status_code, 200)

    def test_HTTP_200_OK_PUT(self):
        r = requests.put(httpbin('put'))
        self.assertEqual(r.status_code, 200)

    def test_BASICAUTH_TUPLE_HTTP_200_OK_GET(self):
        auth = ('user', 'pass')
        url = httpbin('basic-auth', 'user', 'pass')

        r = requests.get(url, auth=auth)
        self.assertEqual(r.status_code, 200)

        r = requests.get(url)
        self.assertEqual(r.status_code, 401)

        s = requests.session()
        s.auth = auth
        r = s.get(url)
        self.assertEqual(r.status_code, 200)

    def test_DIGEST_HTTP_200_OK_GET(self):

        auth = HTTPDigestAuth('user', 'pass')
        url = httpbin('digest-auth', 'auth', 'user', 'pass')

        r = requests.get(url, auth=auth)
        self.assertEqual(r.status_code, 200)

        r = requests.get(url)
        self.assertEqual(r.status_code, 401)

        s = requests.session()
        s.auth = auth
        r = s.get(url)
        self.assertEqual(r.status_code, 200)

    def test_DIGEST_STREAM(self):

        auth = HTTPDigestAuth('user', 'pass')
        url = httpbin('digest-auth', 'auth', 'user', 'pass')

        r = requests.get(url, auth=auth, stream=True)
        self.assertNotEqual(r.raw.read(), b'')

        r = requests.get(url, auth=auth, stream=False)
        self.assertEqual(r.raw.read(), b'')


    def test_DIGESTAUTH_WRONG_HTTP_401_GET(self):

        auth = HTTPDigestAuth('user', 'wrongpass')
        url = httpbin('digest-auth', 'auth', 'user', 'pass')

        r = requests.get(url, auth=auth)
        self.assertEqual(r.status_code, 401)

        r = requests.get(url)
        self.assertEqual(r.status_code, 401)

        s = requests.session()
        s.auth = auth
        r = s.get(url)
        self.assertEqual(r.status_code, 401)

    def test_POSTBIN_GET_POST_FILES(self):

        url = httpbin('post')
        post1 = requests.post(url).raise_for_status()

        post1 = requests.post(url, data={'some': 'data'})
        self.assertEqual(post1.status_code, 200)

        with open('requirements.txt') as f:
            post2 = requests.post(url, files={'some': f})
        self.assertEqual(post2.status_code, 200)

        post4 = requests.post(url, data='[{"some": "json"}]')
        self.assertEqual(post4.status_code, 200)

        try:
            requests.post(url, files=['bad file data'])
        except ValueError:
            pass

    def test_POSTBIN_GET_POST_FILES_WITH_DATA(self):

        url = httpbin('post')
        post1 = requests.post(url).raise_for_status()

        post1 = requests.post(url, data={'some': 'data'})
        self.assertEqual(post1.status_code, 200)

        with open('requirements.txt') as f:
            post2 = requests.post(url, data={'some': 'data'}, files={'some': f})
        self.assertEqual(post2.status_code, 200)

        post4 = requests.post(url, data='[{"some": "json"}]')
        self.assertEqual(post4.status_code, 200)

        try:
            requests.post(url, files=['bad file data'])
        except ValueError:
            pass

    def test_request_ok_set(self):
        r = requests.get(httpbin('status', '404'))
        self.assertEqual(r.ok, False)

    def test_status_raising(self):
        r = requests.get(httpbin('status', '404'))
        self.assertRaises(requests.exceptions.HTTPError, r.raise_for_status)

        r = requests.get(httpbin('status', '500'))
        self.assertFalse(r.ok)

    def test_decompress_gzip(self):
        r = requests.get(httpbin('gzip'))
        r.content.decode('ascii')

    def test_unicode_get(self):
        url = httpbin('/get')
        requests.get(url, params={'foo': 'føø'})
        requests.get(url, params={'føø': 'føø'})
        requests.get(url, params={'føø': 'føø'})
        requests.get(url, params={'foo': 'foo'})
        requests.get(httpbin('ø'), params={'foo': 'foo'})

    def test_unicode_header_name(self):
        requests.put(httpbin('put'), headers={str('Content-Type'): 'application/octet-stream'}, data='\xff') # compat.str is unicode.

    def test_urlencoded_get_query_multivalued_param(self):

        r = requests.get(httpbin('get'), params=dict(test=['foo', 'baz']))
        self.assertEqual(r.status_code, 200)
        self.assertEqual(r.url, httpbin('get?test=foo&test=baz'))

    def test_different_encodings_dont_break_post(self):
        r = requests.post(httpbin('post'),
                          data={'stuff': json.dumps({'a': 123})},
                          params={'blah': 'asdf1234'},
                          files={'file': ('test_requests.py', open(__file__, 'rb'))})
        self.assertEqual(r.status_code, 200)

    def test_custom_content_type(self):
        r = requests.post(httpbin('post'),
                          data={'stuff': json.dumps({'a': 123})},
                          files={'file1': ('test_requests.py', open(__file__, 'rb')),
                                 'file2': ('test_requests', open(__file__, 'rb'),
                                           'text/py-content-type')})
        self.assertEqual(r.status_code, 200)
        self.assertTrue(b"text/py-content-type" in r.request.body)

    def test_prepared_request_hook(self):
        def hook(resp):
            resp.hook_working = True
            return resp

        req = requests.Request('GET', HTTPBIN, hooks={'response': hook})
        prep = req.prepare()

        s = requests.Session()
        resp = s.send(prep)

        self.assertTrue(hasattr(resp, 'hook_working'))

    def test_links(self):
        r = requests.Response()
        r.headers = {
            'cache-control': 'public, max-age=60, s-maxage=60',
            'connection': 'keep-alive',
            'content-encoding': 'gzip',
            'content-type': 'application/json; charset=utf-8',
            'date': 'Sat, 26 Jan 2013 16:47:56 GMT',
            'etag': '"6ff6a73c0e446c1f61614769e3ceb778"',
            'last-modified': 'Sat, 26 Jan 2013 16:22:39 GMT',
            'link': ('<https://api.github.com/users/kennethreitz/repos?'
                     'page=2&per_page=10>; rel="next", <https://api.github.'
                     'com/users/kennethreitz/repos?page=7&per_page=10>; '
                     ' rel="last"'),
            'server': 'GitHub.com',
            'status': '200 OK',
            'vary': 'Accept',
            'x-content-type-options': 'nosniff',
            'x-github-media-type': 'github.beta',
            'x-ratelimit-limit': '60',
            'x-ratelimit-remaining': '57'
        }
        self.assertEqual(r.links['next']['rel'], 'next')

    def test_cookie_parameters(self):
        key = 'some_cookie'
        value = 'some_value'
        secure = True
        domain = 'test.com'
        rest = {'HttpOnly': True}

        jar = requests.cookies.RequestsCookieJar()
        jar.set(key, value, secure=secure, domain=domain, rest=rest)

        self.assertEqual(len(jar), 1)
        self.assertTrue('some_cookie' in jar)

        cookie = list(jar)[0]
        self.assertEqual(cookie.secure, secure)
        self.assertEqual(cookie.domain, domain)
        self.assertEqual(cookie._rest['HttpOnly'], rest['HttpOnly'])

    def test_time_elapsed_blank(self):
        r = requests.get(httpbin('get'))
        td = r.elapsed
        total_seconds = ((td.microseconds + (td.seconds + td.days * 24 * 3600)
                         * 10**6) / 10**6)
        self.assertTrue(total_seconds > 0.0)

    def test_response_is_iterable(self):
        r = requests.Response()
        io = StringIO.StringIO('abc')
        r.raw = io
        self.assertTrue(next(iter(r)))
        io.close()

    def test_get_auth_from_url(self):
        url = 'http://user:pass@complex.url.com/path?query=yes'
        self.assertEqual(('user', 'pass'),
                         requests.utils.get_auth_from_url(url))

    def test_cannot_send_unprepared_requests(self):
        r = requests.Request(url=HTTPBIN)
        self.assertRaises(ValueError, requests.Session().send, r)

<<<<<<< HEAD
=======
    def test_can_specify_retries(self):
        # monkey patch urlopen
        from requests.packages.urllib3.poolmanager import HTTPConnectionPool
        old_urlopen = HTTPConnectionPool.urlopen

        max_retries_used = []
        def urlopen(*args, **kwargs):
            """Save what value we used for retries each time we call urlopen."""
            max_retries_used.append(kwargs.get('retries'))
            return old_urlopen(*args, **kwargs)

        HTTPConnectionPool.urlopen = urlopen

        # do the request and check that max_retries was passed through
        requests.get(httpbin('get'), max_retries=5)
        self.assertEqual(max_retries_used, [5])

        # undo monkey patch
        HTTPConnectionPool.urlopen = old_urlopen

    def test_http_error(self):
        error = requests.exceptions.HTTPError()
        self.assertEqual(error.response, None)
        response = requests.Response()
        error = requests.exceptions.HTTPError(response=response)
        self.assertEqual(error.response, response)
        error = requests.exceptions.HTTPError('message', response=response)
        self.assertEqual(str(error), 'message')
        self.assertEqual(error.response, response)


>>>>>>> c4f9340f
if __name__ == '__main__':
    unittest.main()<|MERGE_RESOLUTION|>--- conflicted
+++ resolved
@@ -366,8 +366,6 @@
         r = requests.Request(url=HTTPBIN)
         self.assertRaises(ValueError, requests.Session().send, r)
 
-<<<<<<< HEAD
-=======
     def test_can_specify_retries(self):
         # monkey patch urlopen
         from requests.packages.urllib3.poolmanager import HTTPConnectionPool
@@ -399,6 +397,5 @@
         self.assertEqual(error.response, response)
 
 
->>>>>>> c4f9340f
 if __name__ == '__main__':
     unittest.main()