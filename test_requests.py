--- conflicted
+++ resolved
@@ -539,7 +539,6 @@
         assert params3['b'] in r3.content
         assert params3['c'] in r3.content
 
-<<<<<<< HEAD
     def test_cookies(self):
 
         s = requests.session()
@@ -548,7 +547,7 @@
         print r.history[0].cookies
         print r.content
         print r.url
-=======
+
     def test_invalid_content(self):
 
         # WARNING: if you're using a terrible DNS provider (comcast),
@@ -556,7 +555,7 @@
         r = requests.get('http://somedomainthatclearlydoesntexistg.com', allow_redirects=False)
 
         assert r.content == None
->>>>>>> f5bbb971
+
 
 
 if __name__ == '__main__':
